--- conflicted
+++ resolved
@@ -569,14 +569,9 @@
         builder
     }
 
-<<<<<<< HEAD
-    pub fn set_creation_time(&mut self, unix_timestamp: UnixTimestamp) -> &mut Self {
-        self.config.creation_time = unix_timestamp;
-=======
     /// Sets the creation time of the network
     pub fn set_creation_time(&mut self, unix_timestamp: UnixTimestamp) -> &mut Self {
         self.config.creation_time = unix_timestamp as UnixTimestamp;
->>>>>>> f603cc49
         self
     }
 
@@ -774,12 +769,8 @@
 
         let bank = Bank::new_with_paths(
             &self.config,
-<<<<<<< HEAD
-            vec![tmpdir.path().to_path_buf()],
-=======
             vec![tmpdir.to_path_buf()],
             &[],
->>>>>>> f603cc49
             None,
             Some(&Builtins {
                 genesis_builtins: [
@@ -806,15 +797,10 @@
         let env = LocalEnvironment {
             bank,
             faucet: clone_keypair(&self.faucet),
-<<<<<<< HEAD
-            payer: clone_keypair(&self.faucet)
-        }
-=======
         };
         env.advance_blockhash();
 
         env
->>>>>>> f603cc49
     }
 }
 
