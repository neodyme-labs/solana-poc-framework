--- conflicted
+++ resolved
@@ -345,13 +345,12 @@
         Self::builder().build()
     }
 
-<<<<<<< HEAD
     pub fn faucet(&self) -> Keypair {
         clone_keypair(&self.faucet)
-=======
+    }
+    
     pub fn bank(&mut self) -> &mut Bank {
         &mut self.bank
->>>>>>> 2f275b2f
     }
 }
 
